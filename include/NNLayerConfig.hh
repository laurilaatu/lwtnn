#ifndef NN_LAYER_CONFIG_HH
#define NN_LAYER_CONFIG_HH

// Layer Configiruation for Lightweight Tagger
//
// The structures below are used to initalize
// `LightweightNeuralNetwork` and the simpler `Stack`.
//
// Author: Dan Guest <dguest@cern.ch>

#include <vector>
#include <string>

namespace lwt {
<<<<<<< HEAD
  enum class Activation {LINEAR, SIGMOID, RECTIFIED, SOFTMAX};
  enum class Architecture {DENSE, MAXOUT};
=======
  enum class Activation {LINEAR, SIGMOID, RECTIFIED, SOFTMAX, TANH};
>>>>>>> 829673fe
  struct LayerConfig
  {
    // dense layer info
    std::vector<double> weights;
    std::vector<double> bias;
    Activation activation;

    // additional info for sublayers
    std::vector<LayerConfig> sublayers;

    // arch flag
    Architecture architecture;
  };

  struct Input
  {
    std::string name;
    double offset;
    double scale;
  };
}

#endif<|MERGE_RESOLUTION|>--- conflicted
+++ resolved
@@ -12,12 +12,9 @@
 #include <string>
 
 namespace lwt {
-<<<<<<< HEAD
-  enum class Activation {LINEAR, SIGMOID, RECTIFIED, SOFTMAX};
+  enum class Activation {LINEAR, SIGMOID, RECTIFIED, SOFTMAX, TANH};
   enum class Architecture {DENSE, MAXOUT};
-=======
-  enum class Activation {LINEAR, SIGMOID, RECTIFIED, SOFTMAX, TANH};
->>>>>>> 829673fe
+
   struct LayerConfig
   {
     // dense layer info
