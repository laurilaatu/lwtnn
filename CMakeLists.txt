
# Set the minimum CMake version required to build the project.
cmake_minimum_required( VERSION 3.1 )

# Silence some warnings on macOS with new CMake versions.
if( NOT ${CMAKE_VERSION} VERSION_LESS 3.9 )
   cmake_policy( SET CMP0068 NEW )
endif()

# Set the project's name and version.
project( lwtnn VERSION 1.0 )

# Set up the "C++ version" to use.
set( CMAKE_CXX_STANDARD_REQUIRED 11 CACHE STRING
   "Minimum C++ standard required for the build" )
set( CMAKE_CXX_STANDARD 11 CACHE STRING
   "C++ standard to use for the build" )
set( CMAKE_CXX_EXTENSIONS FALSE CACHE BOOL
   "(Dis)allow using compiler extensions" )

# If the user didn't request a build type explicitly, use an optimised
# build with debug symbols.
if( "${CMAKE_BUILD_TYPE}" STREQUAL "" )
   set( CMAKE_BUILD_TYPE "RelWithDebInfo" )
endif()
message( STATUS "Using build type: ${CMAKE_BUILD_TYPE}" )

# Set the warning flag(s) to use.
set( CMAKE_CXX_FLAGS "-Wall -pedantic" )

# Turn off the usage of RPATH completely:
set( CMAKE_SKIP_RPATH ON )
set( CMAKE_SKIP_BUILD_RPATH ON )
set( CMAKE_SKIP_INSTALL_RPATH ON )

# Set the location of the built libraries/executables inside the build
# directory.
set( CMAKE_RUNTIME_OUTPUT_DIRECTORY ${CMAKE_BINARY_DIR}/bin )
set( CMAKE_LIBRARY_OUTPUT_DIRECTORY ${CMAKE_BINARY_DIR}/lib )
set( CMAKE_ARCHIVE_OUTPUT_DIRECTORY ${CMAKE_BINARY_DIR}/lib )

# Make the project's modules visible to CMake.
list( INSERT CMAKE_MODULE_PATH 0 ${CMAKE_SOURCE_DIR}/cmake )

<<<<<<< HEAD
# Figure out where to take "externals" from. Either using externals already
# available on the build system, or downloading the necessary code as part
# of the build of this project.

# Figure out what to do with Boost.
option( BUILTIN_BOOST "Acquire Boost as part of building this project" OFF )
if( BUILTIN_BOOST )
   # Download and install the Boost headers using ExternalProject. Note that
   # we don't need any of the Boost libraries, so we're not using Boost's own
   # build system. And we only need the Boost headers during the build
   # "privately", so the headers are not installed with the project.
   include( ExternalProject )
   ExternalProject_Add( Boost
      PREFIX ${CMAKE_BINARY_DIR}/externals
      INSTALL_DIR ${CMAKE_BINARY_DIR}/externals/Boost
      URL
      "https://dl.bintray.com/boostorg/release/1.64.0/source/boost_1_64_0.tar.gz"
      URL_MD5 "319c6ffbbeccc366f14bb68767a6db79"
      BUILD_IN_SOURCE 1
      CONFIGURE_COMMAND ${CMAKE_COMMAND} -E echo "No configuration for Boost"
      BUILD_COMMAND ${CMAKE_COMMAND} -E echo "No build step for Boost"
      INSTALL_COMMAND ${CMAKE_COMMAND} -E copy_directory <SOURCE_DIR>/boost
      <INSTALL_DIR>/include/boost )
   # Set the include path to use.
   set( Boost_INCLUDE_DIRS
      $<BUILD_INTERFACE:${CMAKE_BINARY_DIR}/externals/Boost/include> )
   # Tell the user what will happen.
   message( STATUS "Using a privately downloaded Boost version for the build" )
else()
   # Look for Boost on the build system.
   find_package( Boost REQUIRED )
endif()

# Figure out what to do with Eigen.
option( BUILTIN_EIGEN "Acquire Eigen as part of building this project" OFF )
if( BUILTIN_EIGEN )
   # Download and install Eigen using ExternalProject.
   include( ExternalProject )
   ExternalProject_Add( Eigen
      PREFIX ${CMAKE_BINARY_DIR}/externals
      INSTALL_DIR ${CMAKE_BINARY_DIR}/externals/Eigen
      URL "https://bitbucket.org/eigen/eigen/get/3.2.9.tar.bz2"
      URL_MD5 "de11bfbfe2fd2dc4b32e8f416f58ee98"
      DOWNLOAD_NAME "eigen-3.2.9.tar.bz2"
      CMAKE_CACHE_ARGS -DCMAKE_INSTALL_PREFIX:PATH=<INSTALL_DIR> )
   # The eigen headers are needed by clients of this project as well, so let's
   # install them with the project.
   install( DIRECTORY ${CMAKE_BINARY_DIR}/externals/Eigen/
      DESTINATION . USE_SOURCE_PERMISSIONS )
   # Set the include path to use.
   set( Eigen_INCLUDE_DIRS
      $<BUILD_INTERFACE:${CMAKE_BINARY_DIR}/externals/Eigen/include/eigen3>
      $<INSTALL_INTERFACE:include/eigen3> )
   # Tell the user what will happen.
   message( STATUS "Using a privately downloaded Eigen version for the build" )
else()
   # Look for Eigen on the build system.
   find_package( Eigen REQUIRED )
endif()
=======
# Find the (necessary) Boost and Eigen headers.
find_package( Boost REQUIRED )
find_package( Eigen3 REQUIRED )
>>>>>>> 02836848

# Public header files for the shared/static library.
set( lib_headers include/lwtnn/Exceptions.hh include/lwtnn/Graph.hh
   include/lwtnn/InputPreprocessor.hh include/lwtnn/LightweightGraph.hh
   include/lwtnn/LightweightNeuralNetwork.hh include/lwtnn/NNLayerConfig.hh
   include/lwtnn/NanReplacer.hh include/lwtnn/Source.hh include/lwtnn/Stack.hh
   include/lwtnn/Stack.hh include/lwtnn/lightweight_network_config.hh
   include/lwtnn/lightweight_nn_streamers.hh include/lwtnn/parse_json.hh )
# Source files for the shared/static library.
set( lib_sources src/Exceptions.cxx src/Graph.cxx src/InputPreprocessor.cxx
   src/LightweightGraph.cxx src/LightweightNeuralNetwork.cxx src/NanReplacer.cxx
   src/Stack.cxx src/lightweight_nn_streamers.cxx src/parse_json.cxx
   src/test_utilities.hh src/test_utilities.cxx )

# Build the shared library.
add_library( lwtnn SHARED ${lib_headers} ${lib_sources} )
target_include_directories( lwtnn
   PUBLIC ${EIGEN3_INCLUDE_DIR}
   $<BUILD_INTERFACE:${CMAKE_SOURCE_DIR}/include> $<INSTALL_INTERFACE:include>
   PRIVATE ${Boost_INCLUDE_DIRS} )
set_property( TARGET lwtnn
   PROPERTY PUBLIC_HEADER ${lib_headers} )
if( BUILTIN_BOOST )
   add_dependencies( lwtnn Boost )
endif()
if( BUILTIN_EIGEN )
   add_dependencies( lwtnn Eigen )
endif()

# Build the static library.
add_library( lwtnn-stat ${lib_headers} ${lib_sources} )
target_include_directories( lwtnn-stat
   PUBLIC ${EIGEN3_INCLUDE_DIR}
   $<BUILD_INTERFACE:${CMAKE_SOURCE_DIR}/include> $<INSTALL_INTERFACE:include>
   PRIVATE ${Boost_INCLUDE_DIRS} )
set_property( TARGET lwtnn-stat
   PROPERTY PUBLIC_HEADER ${lib_headers} )
if( BUILTIN_BOOST )
   add_dependencies( lwtnn-stat Boost )
endif()
if( BUILTIN_EIGEN )
   add_dependencies( lwtnn-stat Eigen )
endif()

# Install the libraries.
install( TARGETS lwtnn lwtnn-stat
   EXPORT lwtnnTargets
   ARCHIVE DESTINATION lib
   LIBRARY DESTINATION lib
   PUBLIC_HEADER DESTINATION include/lwtnn )

# Helper macro for building the projects' executables.
macro( lwtnn_add_executable name )
   # Declare the executable.
   add_executable( ${name} src/${name}.cxx )
   # Set its properties.
   target_link_libraries( ${name} lwtnn-stat )
   # Install it.
   install( TARGETS ${name}
      EXPORT lwtnnTargets
      RUNTIME DESTINATION bin )
endmacro( lwtnn_add_executable )

# Build/install all executables of the project.
lwtnn_add_executable( lwtnn-benchmark-rnn )
lwtnn_add_executable( lwtnn-dump-config )
lwtnn_add_executable( lwtnn-test-arbitrary-net )
lwtnn_add_executable( lwtnn-test-graph )
lwtnn_add_executable( lwtnn-test-lightweight-graph )
lwtnn_add_executable( lwtnn-test-rnn )

# Install the converter scripts.
install( FILES
   converters/keras2json.py
   converters/agile2json.py
   converters/julian2json.py
   converters/keras_layer_converters_common.py
   converters/keras_v1_layer_converters.py
   converters/keras_v2_layer_converters.py
   converters/kerasfunc2json.py
   PERMISSIONS OWNER_EXECUTE OWNER_READ
   DESTINATION converters )

# Install the CMake description of the project.
install( EXPORT lwtnnTargets
   FILE lwtnnConfig-targets.cmake
   DESTINATION cmake
   NAMESPACE "lwtnn::" )
configure_file( ${CMAKE_SOURCE_DIR}/cmake/lwtnnConfig-version.cmake.in
   ${CMAKE_BINARY_DIR}${CMAKE_FILES_DIRECTORY}/lwtnnConfig-version.cmake @ONLY )
install( FILES ${CMAKE_SOURCE_DIR}/cmake/lwtnnConfig.cmake
   ${CMAKE_BINARY_DIR}${CMAKE_FILES_DIRECTORY}/lwtnnConfig-version.cmake
   DESTINATION cmake )<|MERGE_RESOLUTION|>--- conflicted
+++ resolved
@@ -42,7 +42,6 @@
 # Make the project's modules visible to CMake.
 list( INSERT CMAKE_MODULE_PATH 0 ${CMAKE_SOURCE_DIR}/cmake )
 
-<<<<<<< HEAD
 # Figure out where to take "externals" from. Either using externals already
 # available on the build system, or downloading the necessary code as part
 # of the build of this project.
@@ -93,20 +92,15 @@
    install( DIRECTORY ${CMAKE_BINARY_DIR}/externals/Eigen/
       DESTINATION . USE_SOURCE_PERMISSIONS )
    # Set the include path to use.
-   set( Eigen_INCLUDE_DIRS
+   set( EIGEN3_INCLUDE_DIR
       $<BUILD_INTERFACE:${CMAKE_BINARY_DIR}/externals/Eigen/include/eigen3>
       $<INSTALL_INTERFACE:include/eigen3> )
    # Tell the user what will happen.
    message( STATUS "Using a privately downloaded Eigen version for the build" )
 else()
    # Look for Eigen on the build system.
-   find_package( Eigen REQUIRED )
+   find_package( Eigen3 REQUIRED )
 endif()
-=======
-# Find the (necessary) Boost and Eigen headers.
-find_package( Boost REQUIRED )
-find_package( Eigen3 REQUIRED )
->>>>>>> 02836848
 
 # Public header files for the shared/static library.
 set( lib_headers include/lwtnn/Exceptions.hh include/lwtnn/Graph.hh
